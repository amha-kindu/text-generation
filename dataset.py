--- conflicted
+++ resolved
@@ -3,11 +3,7 @@
 import json
 from config import *
 import sentencepiece as spm
-<<<<<<< HEAD
-from torch.utils.data import Dataset, DataLoader, DistributedSampler
-=======
 from torch.utils.data import Dataset, DataLoader, Sampler
->>>>>>> 8061e9e1
 from preprocessor import AmharicPreprocessor
 
 
@@ -27,13 +23,8 @@
     def __len__(self) -> int:
         return len(self.sentences)
 
-<<<<<<< HEAD
-    def batch_iterator(self, batch_size: int, sampler: DistributedSampler) -> DataLoader:
-        return DataLoader(self, batch_size=batch_size, sampler=sampler)
-=======
     def batch_iterator(self, batch_size: int, sampler: Sampler=None) -> DataLoader:
         return DataLoader(self, batch_size, shuffle=(sampler is None), sampler=sampler)
->>>>>>> 8061e9e1
 
     @staticmethod
     def lookback_mask(size: int) -> torch.Tensor:
