import os
import torch
<<<<<<< HEAD
import torch.distributed as dist
=======
import argparse
>>>>>>> 8061e9e1
from config import *
import torch.nn as nn
from tqdm import tqdm
from model import GPTmodel
from dataset import TextDataset
from torch.utils.tensorboard import SummaryWriter
from torch.utils.data import DataLoader
import sentencepiece as spm
<<<<<<< HEAD
from torch.utils.data import DistributedSampler
from torch.utils.data.sampler import RandomSampler
=======
import torch.distributed as dist
from torch.utils.data.distributed import DistributedSampler
>>>>>>> 8061e9e1
from torch.nn.parallel import DistributedDataParallel as DDP


def get_tokenizer() -> spm.SentencePieceProcessor:
    tokenizer: spm.SentencePieceProcessor = spm.SentencePieceProcessor()
    tokenizer.LoadFromFile(TOKENIZER_FILEPATH)
    
    return tokenizer

def get_dataset() -> tuple[TextDataset, TextDataset, TextDataset]:
    tokenizer = get_tokenizer()

    train_dataset = TextDataset(TRAINING_DATA_FILEPATH, tokenizer)
    val_dataset = TextDataset(VALIDATION_DATA_FILEPATH, tokenizer)
    test_dataset = TextDataset(TEST_DATA_FILEPATH, tokenizer)
    
    return train_dataset, val_dataset, test_dataset


@torch.no_grad()
def test(model: GPTmodel, test_dataset: TextDataset, is_distributed: bool=False):
    model.eval()

    loss_func = nn.CrossEntropyLoss(ignore_index=test_dataset.tokenizer.pad_id(), label_smoothing=0.1).to(LOCAL_RANK)

    sampler = DistributedSampler(test_dataset, num_replicas=dist.get_world_size(), rank=LOCAL_RANK) if is_distributed else None
    batch_iterator = tqdm(test_dataset.batch_iterator(BATCH_SIZE,sampler=sampler), desc=f"Evaluating model on test dataset")

    evaluation_loss = 0
    for index, batch in enumerate(batch_iterator):
        # (N_BATCHES, SEQ_LEN)
        decoder_input = batch["decoder_input"].to(LOCAL_RANK)

        # (1, SEQ_LEN, SEQ_LEN)
        decoder_mask = batch["decoder_mask"].to(LOCAL_RANK)

        # (N_BATCHES, SEQ_LEN)
        label: torch.Tensor = batch['label'].to(LOCAL_RANK)

        # (N_BATCHES, SEQ_LEN, VOCAB_SIZE)
        logits: torch.Tensor = model.forward(decoder_input, decoder_mask)

        # Compute the training loss
        test_loss: torch.Tensor = loss_func(
            # (N_BATCHES, SEQ_LEN, VOCAB_SIZE) --> (N_BATCHES * SEQ_LEN, VOCAB_SIZE)
            logits.view(-1, VOCAB_SIZE),

            # (N_BATCHES, SEQ_LEN) --> (N_BATCHES * SEQ_LEN, )
            label.view(-1)
        )

        if LOCAL_RANK == MASTER_LOCALRANK:
            batch_iterator.set_postfix({"avg test_loss": f"{test_loss.item() / (index + 1):6.3f}"})

        evaluation_loss += test_loss.item()
    
    
@torch.no_grad()
def validate(model: GPTmodel, val_batch_iterator: DataLoader, loss_func: nn.CrossEntropyLoss):
    model.eval()

    val_loss = 0
    for batch in val_batch_iterator:
        # (N_BATCHES, SEQ_LEN)
        decoder_input = batch["decoder_input"].to(LOCAL_RANK)

        # (1, SEQ_LEN, SEQ_LEN)
        decoder_mask = batch["decoder_mask"].to(LOCAL_RANK)

        # (N_BATCHES, SEQ_LEN)
        label: torch.Tensor = batch['label'].to(LOCAL_RANK)

        # (N_BATCHES, SEQ_LEN, VOCAB_SIZE)
        logits: torch.Tensor = model.forward(decoder_input, decoder_mask)

        # Compute the cross-entropy loss
        loss: torch.Tensor = loss_func(
            # (N_BATCHES, SEQ_LEN, VOCAB_SIZE) --> (N_BATCHES * SEQ_LEN, VOCAB_SIZE)
            logits.view(-1, VOCAB_SIZE),

            # (N_BATCHES, SEQ_LEN) --> (N_BATCHES * SEQ_LEN, )
            label.view(-1)
        )
        val_loss += loss.item()

    return val_loss / len(val_batch_iterator)


<<<<<<< HEAD
def train(model: GPTmodel, train_dataset: TextDataset, val_dataset: TextDataset, rank: int, world_size: int, state=None) -> None:
    print("Initiazing DDP...")
    model = DDP(model, device_ids=[rank], output_device=rank)
    print("DDP initialized.")

    writer = SummaryWriter(TB_LOG_DIR)
=======
def train(model: GPTmodel, train_dataset: TextDataset, val_dataset: TextDataset, is_distributed: bool = False) -> None:   
    writer = SummaryWriter(TB_LOG_DIR)
    IS_MASTER = (RANK == 0 and LOCAL_RANK == MASTER_LOCALRANK)
    IS_VALIDATOR = (RANK == 0 and LOCAL_RANK == VALIDATOR_LOCALRANK)

    if is_distributed:
        model = DDP(model, device_ids=[LOCAL_RANK])
>>>>>>> 8061e9e1

    optimizer = torch.optim.AdamW(model.parameters(), lr=INIT_LR, weight_decay=1e-2)
    torch.nn.utils.clip_grad_norm_(model.parameters(), max_norm=1.0)
    
    initial_epoch = 0
    global_step = 0
    training_loss = 0
    validation_loss = 0
<<<<<<< HEAD
    if state is not None:
        initial_epoch = state["epoch"] + 1    
=======
    if PRELOAD_MODEL_FILENAME:
        model_filename = f"{MODELS_FOLDER}/{PRELOAD_MODEL_FILENAME}.pt"
        LOGGER.info(f"Preloading model {model_filename}...")

        state = torch.load(model_filename, map_location=f"cuda:{LOCAL_RANK}")
        initial_epoch = state["epoch"] + 1
>>>>>>> 8061e9e1
        global_step = state["global_step"]
        training_loss = state["training_loss"]
        validation_loss = state["validation_loss"]
        optimizer.load_state_dict(state["optimizer_state_dict"])

    loss_func = nn.CrossEntropyLoss(ignore_index=train_dataset.tokenizer.pad_id(), label_smoothing=0.1).to(LOCAL_RANK)

    sampler = DistributedSampler(train_dataset, num_replicas=dist.get_world_size(), rank=dist.get_rank()) if is_distributed else None
    batch_iterator = train_dataset.batch_iterator(BATCH_SIZE, sampler=sampler)

<<<<<<< HEAD
    sampler = DistributedSampler(train_dataset, num_replicas=world_size, rank=rank)
    batch_iterator = train_dataset.batch_iterator(BATCH_SIZE, sampler)

    val_sampler = RandomSampler(val_dataset)
    val_batch_iterator = val_dataset.batch_iterator(BATCH_SIZE, val_sampler)
=======
    val_sampler = DistributedSampler(val_dataset, num_replicas=1, rank=VALIDATOR_LOCALRANK) if is_distributed else None
    val_batch_iterator = val_dataset.batch_iterator(BATCH_SIZE, sampler=val_sampler)
>>>>>>> 8061e9e1

    for epoch in range(initial_epoch, EPOCHS):
        if is_distributed:
            sampler.set_epoch(epoch)

        torch.cuda.empty_cache()
<<<<<<< HEAD
        sampler.set_epoch(epoch)

        batch_iterator = tqdm(batch_iterator, desc=f"GPU {rank} Processing epoch {epoch: 02d}")
=======
        batch_iterator = tqdm(batch_iterator, desc=f"{LOGGER.name}: Processing epoch {epoch: 02d}")
>>>>>>> 8061e9e1
        
        for batch in batch_iterator:
            model.train() 
                 
            # (N_BATCHES, SEQ_LEN)
            decoder_input = batch["decoder_input"].to(LOCAL_RANK)

            # (1, SEQ_LEN, SEQ_LEN)
            decoder_mask = batch["decoder_mask"].to(LOCAL_RANK)
            
            # (N_BATCHES, SEQ_LEN)
            label: torch.Tensor = batch['label'].to(LOCAL_RANK)

            # (N_BATCHES, SEQ_LEN, VOCAB_SIZE)
            logits: torch.Tensor = model.forward(decoder_input, decoder_mask)
                        
            # Compute the cross-entropy loss
            batch_loss = loss_func.forward(
                # (N_BATCHES, SEQ_LEN, VOCAB_SIZE) --> (N_BATCHES * SEQ_LEN, VOCAB_SIZE)
                logits.view(-1, VOCAB_SIZE),

                # (N_BATCHES, SEQ_LEN) --> (N_BATCHES * SEQ_LEN, )
                label.view(-1)
            )

<<<<<<< HEAD
            total_loss_tensor: torch.Tensor = torch.tensor(batch_loss).to(rank)
            dist.all_reduce(total_loss_tensor, op=dist.ReduceOp.SUM)

            training_loss += total_loss_tensor.item() / dist.get_world_size()

            if rank == 1 and global_step % 200 == 0:
                validation_loss += validate(model, val_batch_iterator, loss_func)

                writer.add_scalars(
                    "Loss", 
                    { 
                        "Validation": validation_loss / ((global_step + 1) // 200 + 1) 
                    },
                    global_step
                )

                writer.flush()

            if rank == 0:
                writer.add_scalars(
                    "Loss",
                    {
                        "Training": training_loss / (global_step + 1) 
                    }, 
                    global_step
                )
                
                writer.flush()
            
                batch_iterator.set_postfix({"train_loss": f"{training_loss / (global_step + 1):6.3f}", "val_loss": f"{validation_loss / ((global_step + 1) // 200 + 1):6.3f}"})
=======
            if global_step and (not is_distributed or (is_distributed and (IS_MASTER or IS_VALIDATOR))):
                if (not is_distributed or IS_VALIDATOR) and global_step % 200 == 0:
                    validation_loss += validate(model, val_batch_iterator, loss_func)

                    writer.add_scalars(
                        "Loss", 
                        { 
                            "Training": training_loss / global_step, 
                            "Validation": validation_loss / (global_step // 200 + 1)
                        },
                        global_step
                    )
                else:
                    writer.add_scalars(
                        "Loss",
                        {
                            "Training": training_loss / global_step
                        }, 
                        global_step
                    )
                    
                writer.flush()
>>>>>>> 8061e9e1

            # Perform the backward pass on the computation graph built during the forward pass, 
            # in order to calculate the grad for each of the intermediate and leaf tensors on the computation graph
            batch_loss.backward()
            
            # Update the model parameters
            optimizer.step()
            
            # Zero the gradients of the model parameters to prevent gradient accumulation 
            optimizer.zero_grad()

            global_step += 1

            if is_distributed and IS_MASTER:
                total_loss = torch.tensor(batch_loss.item(), device=LOCAL_RANK)
                dist.reduce(total_loss, dst=MASTER_LOCALRANK, op=dist.ReduceOp.SUM)

                training_loss += total_loss.item() / dist.get_world_size()
            else:
                training_loss += batch_loss.item()

            batch_iterator.set_postfix({"train_loss": f"{training_loss / global_step:6.3f}", "val_loss": f"{validation_loss / (global_step // 200 + 1):6.3f}"})

        
<<<<<<< HEAD
        if rank == 0:
            # Save the model at the end of every epoch
            model_filename = f"{MODELS_FOLDER}/amharic-gpt-model.pt"
            
            torch.save({
                "epoch": epoch,
                "model_state_dict": model.state_dict(),
                "optimizer_state_dict": optimizer.state_dict(),
                "global_step": global_step,
                "training_loss": training_loss,
                "validation_loss": validation_loss,
                "model_hyperparams":{
                    "D_MODEL": D_MODEL,
                    "N_BLOCKS": N_BLOCKS,
                    "HEADS": HEADS,
                    "DROPOUT": DROPOUT,
                    "DFF": DFF,
                    "BATCH_SIZE": BATCH_SIZE,
                    "INIT_LR": INIT_LR
                }
            }, model_filename)
=======
        model_filename = f"{MODELS_FOLDER}/amharic-gpt-base-model.pt"
        
        torch.save({
            "epoch": epoch,
            "model_state_dict": model.state_dict(),
            "optimizer_state_dict": optimizer.state_dict(),
            "global_step": global_step,
            "training_loss": training_loss,
            "validation_loss": validation_loss,
            "model_hyperparams":{
                "D_MODEL": D_MODEL,
                "N_BLOCKS": N_BLOCKS,
                "HEADS": HEADS,
                "DROPOUT": DROPOUT,
                "DFF": DFF,
                "BATCH_SIZE": BATCH_SIZE,
                "INIT_LR": INIT_LR
            }
        }, model_filename)
>>>>>>> 8061e9e1



if __name__ == "__main__":
<<<<<<< HEAD
    rank = int(os.environ["LOCAL_RANK"])
    torch.cuda.set_device(rank)

    world_size = torch.cuda.device_count()
    if rank == 0:
        print(f"Identified {world_size} GPUs...")
   
    DEVICE = torch.device(f"cuda:{rank}")

    train_dataset, val_dataset, _ = get_dataset()
    model = GPTmodel.build().to(DEVICE)

    state = None
    if PRELOAD_MODEL_FILEPATH:
        model_filename = f"{MODELS_FOLDER}/{PRELOAD_MODEL_FILEPATH}.pt"
        if rank == 0:
            print(f"Preloading model {model_filename}...")

        state: dict = torch.load(model_filename)
        model.load_state_dict(state["model_state_dict"])
        state = {key: value for key, value in state.items() if key != "model_state_dict"}

    print("Initializing process group...")
    dist.init_process_group("nccl", rank=rank, world_size=world_size)
    print("Process group initialized...")

    train(model, train_dataset, val_dataset, rank, world_size, state)
    dist.destroy_process_group()
=======
    parser = argparse.ArgumentParser(description="Train a GPT model")
    parser.add_argument("--is-distributed", type=bool, default=False, help="Device to train the model on")
    parser.add_argument("--batch-size", type=int, default=BATCH_SIZE, help="Batch size used during training")
    parser.add_argument("--init-lr", type=float, default=INIT_LR, help="Initial learning rate")
    parser.add_argument("--epochs", type=int, default=EPOCHS, help="Number of epochs to train the model")
    parser.add_argument("--seq-len", type=int, default=SEQ_LEN, help="Sequence length of the input")
    parser.add_argument("--d-model", type=int, default=D_MODEL, help="Dimensionality of the model")
    parser.add_argument("--n-blocks", type=int, default=N_BLOCKS, help="Number of decoder blocks")
    parser.add_argument("--heads", type=int, default=HEADS, help="Number of attention heads")
    parser.add_argument("--dropout", type=float, default=DROPOUT, help="Dropout probability")
    parser.add_argument("--dff", type=int, default=DFF, help="Dimensionality of the feed forward layer")
    parser.add_argument("--master-localrank", type=int, default=MASTER_LOCALRANK, help="Local rank of the master process")
    parser.add_argument("--validator-localrank", type=int, default=VALIDATOR_LOCALRANK, help="Local rank of the validator process")
    parser.add_argument("--dist-backend", type=str, default="nccl", help="Distributed backend")

    args = parser.parse_args()

    LOGGER.name = "GPU" if torch.cuda.is_available() else "CPU"
    if args.is_distributed:
        assert args.dist_backend in ["nccl", "gloo"], "Distributed backend must be either nccl or gloo"

        dist.init_process_group(backend=args.dist_backend)

        RANK = int(os.environ["RANK"])
        world_size = int(os.environ["WORLD_SIZE"])
        torch.cuda.set_device(int(os.environ["LOCAL_RANK"]))
        LOCAL_RANK = int(os.environ["LOCAL_RANK"])
        LOGGER.name = "GPU {RANK}:{LOCAL_RANK}" if torch.cuda.is_available() else "CPU {RANK}:{LOCAL_RANK}"

        assert args.master_localrank != args.validator_localrank, "master local rank and validator local rank must be different"
        assert args.master_localrank < dist.get_world_size(), "master local rank must be less than world size"
        assert args.validator_localrank < dist.get_world_size(), "validator local rank must be less than world size"

    assert args.d_model % args.heads == 0, "d_model must be divisible by heads"

    MASTER_LOCALRANK = args.master_localrank
    VALIDATOR_LOCALRANK = args.validator_localrank
    BATCH_SIZE = args.batch_size
    N_BLOCKS = args.n_blocks
    SEQ_LEN = args.seq_len
    INIT_LR = args.init_lr
    D_MODEL = args.d_model
    DROPOUT = args.dropout
    EPOCHS = args.epochs
    HEADS = args.heads
    DFF = args.dff

    train_dataset, val_dataset, test_dataset = get_dataset()
    model = GPTmodel.build().to(LOCAL_RANK) 

    train(model, train_dataset, val_dataset, args.is_distributed)

    test(model, test_dataset, args.is_distributed)

    if args.is_distributed:
        dist.destroy_process_group()
>>>>>>> 8061e9e1
<|MERGE_RESOLUTION|>--- conflicted
+++ resolved
@@ -1,10 +1,6 @@
 import os
 import torch
-<<<<<<< HEAD
-import torch.distributed as dist
-=======
 import argparse
->>>>>>> 8061e9e1
 from config import *
 import torch.nn as nn
 from tqdm import tqdm
@@ -13,13 +9,8 @@
 from torch.utils.tensorboard import SummaryWriter
 from torch.utils.data import DataLoader
 import sentencepiece as spm
-<<<<<<< HEAD
-from torch.utils.data import DistributedSampler
-from torch.utils.data.sampler import RandomSampler
-=======
 import torch.distributed as dist
 from torch.utils.data.distributed import DistributedSampler
->>>>>>> 8061e9e1
 from torch.nn.parallel import DistributedDataParallel as DDP
 
 
@@ -108,14 +99,6 @@
     return val_loss / len(val_batch_iterator)
 
 
-<<<<<<< HEAD
-def train(model: GPTmodel, train_dataset: TextDataset, val_dataset: TextDataset, rank: int, world_size: int, state=None) -> None:
-    print("Initiazing DDP...")
-    model = DDP(model, device_ids=[rank], output_device=rank)
-    print("DDP initialized.")
-
-    writer = SummaryWriter(TB_LOG_DIR)
-=======
 def train(model: GPTmodel, train_dataset: TextDataset, val_dataset: TextDataset, is_distributed: bool = False) -> None:   
     writer = SummaryWriter(TB_LOG_DIR)
     IS_MASTER = (RANK == 0 and LOCAL_RANK == MASTER_LOCALRANK)
@@ -123,7 +106,6 @@
 
     if is_distributed:
         model = DDP(model, device_ids=[LOCAL_RANK])
->>>>>>> 8061e9e1
 
     optimizer = torch.optim.AdamW(model.parameters(), lr=INIT_LR, weight_decay=1e-2)
     torch.nn.utils.clip_grad_norm_(model.parameters(), max_norm=1.0)
@@ -132,17 +114,12 @@
     global_step = 0
     training_loss = 0
     validation_loss = 0
-<<<<<<< HEAD
-    if state is not None:
-        initial_epoch = state["epoch"] + 1    
-=======
     if PRELOAD_MODEL_FILENAME:
         model_filename = f"{MODELS_FOLDER}/{PRELOAD_MODEL_FILENAME}.pt"
         LOGGER.info(f"Preloading model {model_filename}...")
 
         state = torch.load(model_filename, map_location=f"cuda:{LOCAL_RANK}")
         initial_epoch = state["epoch"] + 1
->>>>>>> 8061e9e1
         global_step = state["global_step"]
         training_loss = state["training_loss"]
         validation_loss = state["validation_loss"]
@@ -153,29 +130,15 @@
     sampler = DistributedSampler(train_dataset, num_replicas=dist.get_world_size(), rank=dist.get_rank()) if is_distributed else None
     batch_iterator = train_dataset.batch_iterator(BATCH_SIZE, sampler=sampler)
 
-<<<<<<< HEAD
-    sampler = DistributedSampler(train_dataset, num_replicas=world_size, rank=rank)
-    batch_iterator = train_dataset.batch_iterator(BATCH_SIZE, sampler)
-
-    val_sampler = RandomSampler(val_dataset)
-    val_batch_iterator = val_dataset.batch_iterator(BATCH_SIZE, val_sampler)
-=======
     val_sampler = DistributedSampler(val_dataset, num_replicas=1, rank=VALIDATOR_LOCALRANK) if is_distributed else None
     val_batch_iterator = val_dataset.batch_iterator(BATCH_SIZE, sampler=val_sampler)
->>>>>>> 8061e9e1
 
     for epoch in range(initial_epoch, EPOCHS):
         if is_distributed:
             sampler.set_epoch(epoch)
 
         torch.cuda.empty_cache()
-<<<<<<< HEAD
-        sampler.set_epoch(epoch)
-
-        batch_iterator = tqdm(batch_iterator, desc=f"GPU {rank} Processing epoch {epoch: 02d}")
-=======
         batch_iterator = tqdm(batch_iterator, desc=f"{LOGGER.name}: Processing epoch {epoch: 02d}")
->>>>>>> 8061e9e1
         
         for batch in batch_iterator:
             model.train() 
@@ -201,38 +164,6 @@
                 label.view(-1)
             )
 
-<<<<<<< HEAD
-            total_loss_tensor: torch.Tensor = torch.tensor(batch_loss).to(rank)
-            dist.all_reduce(total_loss_tensor, op=dist.ReduceOp.SUM)
-
-            training_loss += total_loss_tensor.item() / dist.get_world_size()
-
-            if rank == 1 and global_step % 200 == 0:
-                validation_loss += validate(model, val_batch_iterator, loss_func)
-
-                writer.add_scalars(
-                    "Loss", 
-                    { 
-                        "Validation": validation_loss / ((global_step + 1) // 200 + 1) 
-                    },
-                    global_step
-                )
-
-                writer.flush()
-
-            if rank == 0:
-                writer.add_scalars(
-                    "Loss",
-                    {
-                        "Training": training_loss / (global_step + 1) 
-                    }, 
-                    global_step
-                )
-                
-                writer.flush()
-            
-                batch_iterator.set_postfix({"train_loss": f"{training_loss / (global_step + 1):6.3f}", "val_loss": f"{validation_loss / ((global_step + 1) // 200 + 1):6.3f}"})
-=======
             if global_step and (not is_distributed or (is_distributed and (IS_MASTER or IS_VALIDATOR))):
                 if (not is_distributed or IS_VALIDATOR) and global_step % 200 == 0:
                     validation_loss += validate(model, val_batch_iterator, loss_func)
@@ -255,7 +186,6 @@
                     )
                     
                 writer.flush()
->>>>>>> 8061e9e1
 
             # Perform the backward pass on the computation graph built during the forward pass, 
             # in order to calculate the grad for each of the intermediate and leaf tensors on the computation graph
@@ -280,29 +210,6 @@
             batch_iterator.set_postfix({"train_loss": f"{training_loss / global_step:6.3f}", "val_loss": f"{validation_loss / (global_step // 200 + 1):6.3f}"})
 
         
-<<<<<<< HEAD
-        if rank == 0:
-            # Save the model at the end of every epoch
-            model_filename = f"{MODELS_FOLDER}/amharic-gpt-model.pt"
-            
-            torch.save({
-                "epoch": epoch,
-                "model_state_dict": model.state_dict(),
-                "optimizer_state_dict": optimizer.state_dict(),
-                "global_step": global_step,
-                "training_loss": training_loss,
-                "validation_loss": validation_loss,
-                "model_hyperparams":{
-                    "D_MODEL": D_MODEL,
-                    "N_BLOCKS": N_BLOCKS,
-                    "HEADS": HEADS,
-                    "DROPOUT": DROPOUT,
-                    "DFF": DFF,
-                    "BATCH_SIZE": BATCH_SIZE,
-                    "INIT_LR": INIT_LR
-                }
-            }, model_filename)
-=======
         model_filename = f"{MODELS_FOLDER}/amharic-gpt-base-model.pt"
         
         torch.save({
@@ -322,41 +229,10 @@
                 "INIT_LR": INIT_LR
             }
         }, model_filename)
->>>>>>> 8061e9e1
 
 
 
 if __name__ == "__main__":
-<<<<<<< HEAD
-    rank = int(os.environ["LOCAL_RANK"])
-    torch.cuda.set_device(rank)
-
-    world_size = torch.cuda.device_count()
-    if rank == 0:
-        print(f"Identified {world_size} GPUs...")
-   
-    DEVICE = torch.device(f"cuda:{rank}")
-
-    train_dataset, val_dataset, _ = get_dataset()
-    model = GPTmodel.build().to(DEVICE)
-
-    state = None
-    if PRELOAD_MODEL_FILEPATH:
-        model_filename = f"{MODELS_FOLDER}/{PRELOAD_MODEL_FILEPATH}.pt"
-        if rank == 0:
-            print(f"Preloading model {model_filename}...")
-
-        state: dict = torch.load(model_filename)
-        model.load_state_dict(state["model_state_dict"])
-        state = {key: value for key, value in state.items() if key != "model_state_dict"}
-
-    print("Initializing process group...")
-    dist.init_process_group("nccl", rank=rank, world_size=world_size)
-    print("Process group initialized...")
-
-    train(model, train_dataset, val_dataset, rank, world_size, state)
-    dist.destroy_process_group()
-=======
     parser = argparse.ArgumentParser(description="Train a GPT model")
     parser.add_argument("--is-distributed", type=bool, default=False, help="Device to train the model on")
     parser.add_argument("--batch-size", type=int, default=BATCH_SIZE, help="Batch size used during training")
@@ -412,5 +288,4 @@
     test(model, test_dataset, args.is_distributed)
 
     if args.is_distributed:
-        dist.destroy_process_group()
->>>>>>> 8061e9e1
+        dist.destroy_process_group()